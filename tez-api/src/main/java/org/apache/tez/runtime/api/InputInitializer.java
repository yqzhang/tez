--- conflicted
+++ resolved
@@ -91,11 +91,7 @@
    * Receive notifications on vertex state changes.
    * <p/>
    * State changes will be received based on the registration via {@link
-<<<<<<< HEAD
-   * org.apache.tez.runtime.api.InputInitializerContext#registerForVertexStatusUpdates(String,
-=======
    * org.apache.tez.runtime.api.InputInitializerContext#registerForVertexStateUpdates(String,
->>>>>>> 14cf35b7
    * java.util.Set)}. Notifications will be received for all registered state changes, and not just
    * for the latest state update. They will be in order in which the state change occurred. </p>
    *
